--- conflicted
+++ resolved
@@ -1411,13 +1411,8 @@
 import subprocess
 import sys
 
-<<<<<<< HEAD
-# compile for 8.1 and sha2 because of lse atomics and sha512 crypto extension.
-subprocess.check_call([AARCH64_AS, "-march=armv8.1-a+sha2", "aarch64ops.s", "-o", "aarch64ops.o"])
-=======
 # compile for sve with 8.1 and sha2 because of lse atomics and sha512 crypto extension.
 subprocess.check_call([AARCH64_AS, "-march=armv8.1-a+sha2+sve", "aarch64ops.s", "-o", "aarch64ops.o"])
->>>>>>> 43339420
 
 print
 print "/*",
