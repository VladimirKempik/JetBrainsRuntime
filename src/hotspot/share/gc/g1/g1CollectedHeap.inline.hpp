/*
 * Copyright (c) 2001, 2020, Oracle and/or its affiliates. All rights reserved.
 * DO NOT ALTER OR REMOVE COPYRIGHT NOTICES OR THIS FILE HEADER.
 *
 * This code is free software; you can redistribute it and/or modify it
 * under the terms of the GNU General Public License version 2 only, as
 * published by the Free Software Foundation.
 *
 * This code is distributed in the hope that it will be useful, but WITHOUT
 * ANY WARRANTY; without even the implied warranty of MERCHANTABILITY or
 * FITNESS FOR A PARTICULAR PURPOSE.  See the GNU General Public License
 * version 2 for more details (a copy is included in the LICENSE file that
 * accompanied this code).
 *
 * You should have received a copy of the GNU General Public License version
 * 2 along with this work; if not, write to the Free Software Foundation,
 * Inc., 51 Franklin St, Fifth Floor, Boston, MA 02110-1301 USA.
 *
 * Please contact Oracle, 500 Oracle Parkway, Redwood Shores, CA 94065 USA
 * or visit www.oracle.com if you need additional information or have any
 * questions.
 *
 */

#ifndef SHARE_GC_G1_G1COLLECTEDHEAP_INLINE_HPP
#define SHARE_GC_G1_G1COLLECTEDHEAP_INLINE_HPP

#include "gc/g1/g1BarrierSet.hpp"
#include "gc/g1/g1CollectedHeap.hpp"
#include "gc/g1/g1CollectorState.hpp"
#include "gc/g1/g1Policy.hpp"
#include "gc/g1/g1RemSet.hpp"
#include "gc/g1/heapRegionManager.inline.hpp"
#include "gc/g1/heapRegionRemSet.hpp"
#include "gc/g1/heapRegionSet.inline.hpp"
#include "gc/shared/markBitMap.inline.hpp"
#include "gc/shared/taskqueue.inline.hpp"

G1GCPhaseTimes* G1CollectedHeap::phase_times() const {
  return _policy->phase_times();
}

G1EvacStats* G1CollectedHeap::alloc_buffer_stats(G1HeapRegionAttr dest) {
  switch (dest.type()) {
    case G1HeapRegionAttr::Young:
      return &_survivor_evac_stats;
    case G1HeapRegionAttr::Old:
      return &_old_evac_stats;
    default:
      ShouldNotReachHere();
      return NULL; // Keep some compilers happy
  }
}

size_t G1CollectedHeap::desired_plab_sz(G1HeapRegionAttr dest) {
  size_t gclab_word_size = alloc_buffer_stats(dest)->desired_plab_sz(workers()->active_workers());
  // Prevent humongous PLAB sizes for two reasons:
  // * PLABs are allocated using a similar paths as oops, but should
  //   never be in a humongous region
  // * Allowing humongous PLABs needlessly churns the region free lists
  return MIN2(_humongous_object_threshold_in_words, gclab_word_size);
}

// Inline functions for G1CollectedHeap

// Return the region with the given index. It assumes the index is valid.
inline HeapRegion* G1CollectedHeap::region_at(uint index) const { return _hrm->at(index); }

// Return the region with the given index, or NULL if unmapped. It assumes the index is valid.
inline HeapRegion* G1CollectedHeap::region_at_or_null(uint index) const { return _hrm->at_or_null(index); }

inline HeapRegion* G1CollectedHeap::next_region_in_humongous(HeapRegion* hr) const {
  return _hrm->next_region_in_humongous(hr);
}

inline uint G1CollectedHeap::addr_to_region(HeapWord* addr) const {
  assert(is_in_reserved(addr),
         "Cannot calculate region index for address " PTR_FORMAT " that is outside of the heap [" PTR_FORMAT ", " PTR_FORMAT ")",
         p2i(addr), p2i(reserved().start()), p2i(reserved().end()));
  return (uint)(pointer_delta(addr, reserved().start(), sizeof(uint8_t)) >> HeapRegion::LogOfHRGrainBytes);
}

inline HeapWord* G1CollectedHeap::bottom_addr_for_region(uint index) const {
  return _hrm->reserved().start() + index * HeapRegion::GrainWords;
}

template <class T>
inline HeapRegion* G1CollectedHeap::heap_region_containing(const T addr) const {
  assert(addr != NULL, "invariant");
  assert(is_in_reserved((const void*) addr),
         "Address " PTR_FORMAT " is outside of the heap ranging from [" PTR_FORMAT " to " PTR_FORMAT ")",
<<<<<<< HEAD
         p2i((void*)addr), p2i(reserved_region().start()), p2i(reserved_region().end()));
=======
         p2i((void*)addr), p2i(reserved().start()), p2i(reserved().end()));
>>>>>>> 43339420
  return _hrm->addr_to_region((HeapWord*)(void*) addr);
}

template <class T>
inline HeapRegion* G1CollectedHeap::heap_region_containing_or_null(const T addr) const {
  assert(addr != NULL, "invariant");
  assert(is_in_reserved((const void*) addr),
         "Address " PTR_FORMAT " is outside of the heap ranging from [" PTR_FORMAT " to " PTR_FORMAT ")",
<<<<<<< HEAD
         p2i((void*)addr), p2i(reserved_region().start()), p2i(reserved_region().end()));
=======
         p2i((void*)addr), p2i(reserved().start()), p2i(reserved().end()));
>>>>>>> 43339420
  uint const region_idx = addr_to_region(addr);
  return region_at_or_null(region_idx);
}

inline void G1CollectedHeap::old_set_add(HeapRegion* hr) {
  _old_set.add(hr);
}

inline void G1CollectedHeap::old_set_remove(HeapRegion* hr) {
  _old_set.remove(hr);
}

inline void G1CollectedHeap::archive_set_add(HeapRegion* hr) {
  _archive_set.add(hr);
}

// It dirties the cards that cover the block so that the post
// write barrier never queues anything when updating objects on this
// block. It is assumed (and in fact we assert) that the block
// belongs to a young region.
inline void
G1CollectedHeap::dirty_young_block(HeapWord* start, size_t word_size) {
  assert_heap_not_locked();

  // Assign the containing region to containing_hr so that we don't
  // have to keep calling heap_region_containing() in the
  // asserts below.
  DEBUG_ONLY(HeapRegion* containing_hr = heap_region_containing(start);)
  assert(word_size > 0, "pre-condition");
  assert(containing_hr->is_in(start), "it should contain start");
  assert(containing_hr->is_young(), "it should be young");
  assert(!containing_hr->is_humongous(), "it should not be humongous");

  HeapWord* end = start + word_size;
  assert(containing_hr->is_in(end - 1), "it should also contain end - 1");

  MemRegion mr(start, end);
  card_table()->g1_mark_as_young(mr);
}

inline G1ScannerTasksQueue* G1CollectedHeap::task_queue(uint i) const {
  return _task_queues->queue(i);
}

inline bool G1CollectedHeap::is_marked_next(oop obj) const {
  return _cm->next_mark_bitmap()->is_marked(obj);
}

inline bool G1CollectedHeap::is_in_cset(oop obj) {
  return is_in_cset(cast_from_oop<HeapWord*>(obj));
}

inline bool G1CollectedHeap::is_in_cset(HeapWord* addr) {
  return _region_attr.is_in_cset(addr);
}

bool G1CollectedHeap::is_in_cset(const HeapRegion* hr) {
  return _region_attr.is_in_cset(hr);
}

bool G1CollectedHeap::is_in_cset_or_humongous(const oop obj) {
  return _region_attr.is_in_cset_or_humongous(cast_from_oop<HeapWord*>(obj));
}

G1HeapRegionAttr G1CollectedHeap::region_attr(const void* addr) const {
  return _region_attr.at((HeapWord*)addr);
}

G1HeapRegionAttr G1CollectedHeap::region_attr(uint idx) const {
  return _region_attr.get_by_index(idx);
}

void G1CollectedHeap::register_humongous_region_with_region_attr(uint index) {
  _region_attr.set_humongous(index, region_at(index)->rem_set()->is_tracked());
}

void G1CollectedHeap::register_region_with_region_attr(HeapRegion* r) {
  _region_attr.set_has_remset(r->hrm_index(), r->rem_set()->is_tracked());
}

void G1CollectedHeap::register_old_region_with_region_attr(HeapRegion* r) {
  _region_attr.set_in_old(r->hrm_index(), r->rem_set()->is_tracked());
  _rem_set->exclude_region_from_scan(r->hrm_index());
}

void G1CollectedHeap::register_optional_region_with_region_attr(HeapRegion* r) {
  _region_attr.set_optional(r->hrm_index(), r->rem_set()->is_tracked());
}

#ifndef PRODUCT
// Support for G1EvacuationFailureALot

inline bool
G1CollectedHeap::evacuation_failure_alot_for_gc_type(bool for_young_gc,
                                                     bool during_concurrent_start,
                                                     bool mark_or_rebuild_in_progress) {
  bool res = false;
  if (mark_or_rebuild_in_progress) {
    res |= G1EvacuationFailureALotDuringConcMark;
  }
  if (during_concurrent_start) {
    res |= G1EvacuationFailureALotDuringConcurrentStart;
  }
  if (for_young_gc) {
    res |= G1EvacuationFailureALotDuringYoungGC;
  } else {
    // GCs are mixed
    res |= G1EvacuationFailureALotDuringMixedGC;
  }
  return res;
}

inline void
G1CollectedHeap::set_evacuation_failure_alot_for_current_gc() {
  if (G1EvacuationFailureALot) {
    // Note we can't assert that _evacuation_failure_alot_for_current_gc
    // is clear here. It may have been set during a previous GC but that GC
    // did not copy enough objects (i.e. G1EvacuationFailureALotCount) to
    // trigger an evacuation failure and clear the flags and and counts.

    // Check if we have gone over the interval.
    const size_t gc_num = total_collections();
    const size_t elapsed_gcs = gc_num - _evacuation_failure_alot_gc_number;

    _evacuation_failure_alot_for_current_gc = (elapsed_gcs >= G1EvacuationFailureALotInterval);

    // Now check if G1EvacuationFailureALot is enabled for the current GC type.
    const bool in_young_only_phase = collector_state()->in_young_only_phase();
    const bool in_concurrent_start_gc = collector_state()->in_concurrent_start_gc();
    const bool mark_or_rebuild_in_progress = collector_state()->mark_or_rebuild_in_progress();

    _evacuation_failure_alot_for_current_gc &=
      evacuation_failure_alot_for_gc_type(in_young_only_phase,
                                          in_concurrent_start_gc,
                                          mark_or_rebuild_in_progress);
  }
}

inline bool G1CollectedHeap::evacuation_should_fail() {
  if (!G1EvacuationFailureALot || !_evacuation_failure_alot_for_current_gc) {
    return false;
  }
  // G1EvacuationFailureALot is in effect for current GC
  // Access to _evacuation_failure_alot_count is not atomic;
  // the value does not have to be exact.
  if (++_evacuation_failure_alot_count < G1EvacuationFailureALotCount) {
    return false;
  }
  _evacuation_failure_alot_count = 0;
  return true;
}

inline void G1CollectedHeap::reset_evacuation_should_fail() {
  if (G1EvacuationFailureALot) {
    _evacuation_failure_alot_gc_number = total_collections();
    _evacuation_failure_alot_count = 0;
    _evacuation_failure_alot_for_current_gc = false;
  }
}
#endif  // #ifndef PRODUCT

inline bool G1CollectedHeap::is_in_young(const oop obj) {
  if (obj == NULL) {
    return false;
  }
  return heap_region_containing(obj)->is_young();
}

inline bool G1CollectedHeap::is_obj_dead(const oop obj) const {
  if (obj == NULL) {
    return false;
  }
  return is_obj_dead(obj, heap_region_containing(obj));
}

inline bool G1CollectedHeap::is_obj_ill(const oop obj) const {
  if (obj == NULL) {
    return false;
  }
  return is_obj_ill(obj, heap_region_containing(obj));
}

inline bool G1CollectedHeap::is_obj_dead_full(const oop obj, const HeapRegion* hr) const {
   return !is_marked_next(obj) && !hr->is_archive();
}

inline bool G1CollectedHeap::is_obj_dead_full(const oop obj) const {
    return is_obj_dead_full(obj, heap_region_containing(obj));
}

inline void G1CollectedHeap::set_humongous_reclaim_candidate(uint region, bool value) {
  assert(_hrm->at(region)->is_starts_humongous(), "Must start a humongous object");
  _humongous_reclaim_candidates.set_candidate(region, value);
}

inline bool G1CollectedHeap::is_humongous_reclaim_candidate(uint region) {
  assert(_hrm->at(region)->is_starts_humongous(), "Must start a humongous object");
  return _humongous_reclaim_candidates.is_candidate(region);
}

inline void G1CollectedHeap::set_has_humongous_reclaim_candidate(bool value) {
  _has_humongous_reclaim_candidates = value;
}

inline void G1CollectedHeap::set_humongous_is_live(oop obj) {
  uint region = addr_to_region(cast_from_oop<HeapWord*>(obj));
  // Clear the flag in the humongous_reclaim_candidates table.  Also
  // reset the entry in the region attribute table so that subsequent references
  // to the same humongous object do not go into the slow path again.
  // This is racy, as multiple threads may at the same time enter here, but this
  // is benign.
  // During collection we only ever clear the "candidate" flag, and only ever clear the
  // entry in the in_cset_fast_table.
  // We only ever evaluate the contents of these tables (in the VM thread) after
  // having synchronized the worker threads with the VM thread, or in the same
  // thread (i.e. within the VM thread).
  if (is_humongous_reclaim_candidate(region)) {
    set_humongous_reclaim_candidate(region, false);
    _region_attr.clear_humongous(region);
  }
}

#endif // SHARE_GC_G1_G1COLLECTEDHEAP_INLINE_HPP<|MERGE_RESOLUTION|>--- conflicted
+++ resolved
@@ -89,11 +89,7 @@
   assert(addr != NULL, "invariant");
   assert(is_in_reserved((const void*) addr),
          "Address " PTR_FORMAT " is outside of the heap ranging from [" PTR_FORMAT " to " PTR_FORMAT ")",
-<<<<<<< HEAD
-         p2i((void*)addr), p2i(reserved_region().start()), p2i(reserved_region().end()));
-=======
          p2i((void*)addr), p2i(reserved().start()), p2i(reserved().end()));
->>>>>>> 43339420
   return _hrm->addr_to_region((HeapWord*)(void*) addr);
 }
 
@@ -102,11 +98,7 @@
   assert(addr != NULL, "invariant");
   assert(is_in_reserved((const void*) addr),
          "Address " PTR_FORMAT " is outside of the heap ranging from [" PTR_FORMAT " to " PTR_FORMAT ")",
-<<<<<<< HEAD
-         p2i((void*)addr), p2i(reserved_region().start()), p2i(reserved_region().end()));
-=======
          p2i((void*)addr), p2i(reserved().start()), p2i(reserved().end()));
->>>>>>> 43339420
   uint const region_idx = addr_to_region(addr);
   return region_at_or_null(region_idx);
 }
