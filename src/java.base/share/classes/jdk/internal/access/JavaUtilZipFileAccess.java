/*
 * Copyright (c) 2013, 2020, Oracle and/or its affiliates. All rights reserved.
 * DO NOT ALTER OR REMOVE COPYRIGHT NOTICES OR THIS FILE HEADER.
 *
 * This code is free software; you can redistribute it and/or modify it
 * under the terms of the GNU General Public License version 2 only, as
 * published by the Free Software Foundation.  Oracle designates this
 * particular file as subject to the "Classpath" exception as provided
 * by Oracle in the LICENSE file that accompanied this code.
 *
 * This code is distributed in the hope that it will be useful, but WITHOUT
 * ANY WARRANTY; without even the implied warranty of MERCHANTABILITY or
 * FITNESS FOR A PARTICULAR PURPOSE.  See the GNU General Public License
 * version 2 for more details (a copy is included in the LICENSE file that
 * accompanied this code).
 *
 * You should have received a copy of the GNU General Public License version
 * 2 along with this work; if not, write to the Free Software Foundation,
 * Inc., 51 Franklin St, Fifth Floor, Boston, MA 02110-1301 USA.
 *
 * Please contact Oracle, 500 Oracle Parkway, Redwood Shores, CA 94065 USA
 * or visit www.oracle.com if you need additional information or have any
 * questions.
 */

package jdk.internal.access;

import java.util.Enumeration;
import java.util.List;
import java.util.jar.JarEntry;
import java.util.jar.JarFile;
import java.util.stream.Stream;
import java.util.zip.ZipEntry;
import java.util.zip.ZipFile;

public interface JavaUtilZipFileAccess {
    public boolean startsWithLocHeader(ZipFile zip);
    public List<String> getManifestAndSignatureRelatedFiles(JarFile zip);
    public String getManifestName(JarFile zip, boolean onlyIfSignatureRelatedFiles);
    public int[] getMetaInfVersions(JarFile zip);
    public Enumeration<JarEntry> entries(ZipFile zip);
    public Stream<JarEntry> stream(ZipFile zip);
    public Stream<String> entryNameStream(ZipFile zip);
<<<<<<< HEAD
    public void setPosixPerms(ZipEntry ze, int posixPerms);
    public int getPosixPerms(ZipEntry ze);
=======
    public void setExtraAttributes(ZipEntry ze, int extraAttrs);
    public int getExtraAttributes(ZipEntry ze);
>>>>>>> 43339420
}
<|MERGE_RESOLUTION|>--- conflicted
+++ resolved
@@ -41,11 +41,6 @@
     public Enumeration<JarEntry> entries(ZipFile zip);
     public Stream<JarEntry> stream(ZipFile zip);
     public Stream<String> entryNameStream(ZipFile zip);
-<<<<<<< HEAD
-    public void setPosixPerms(ZipEntry ze, int posixPerms);
-    public int getPosixPerms(ZipEntry ze);
-=======
     public void setExtraAttributes(ZipEntry ze, int extraAttrs);
     public int getExtraAttributes(ZipEntry ze);
->>>>>>> 43339420
 }
