--- conflicted
+++ resolved
@@ -37,11 +37,7 @@
 
     public enum ReporterCategory {
         CRLCHECK(),
-<<<<<<< HEAD
-        POSIXPERMS();
-=======
         ZIPFILEATTRS();
->>>>>>> 43339420
 
         private Reporter reporter;
     }
