--- conflicted
+++ resolved
@@ -353,8 +353,7 @@
   # links against libosxapp.
   jdk.deploy.osx-libs: java.desktop-libs
 
-<<<<<<< HEAD
-  # This dependency needs to be explicitly declared as jdk.jdi-gensrc generates a 
+  # This dependency needs to be explicitly declared. jdk.jdi-gensrc generates a
   # header file used by jdk.jdwp.agent-libs. The jdk.jdwp.agent-gensrc is a
   # virtual target.
   jdk.jdwp.agent-libs: jdk.jdwp.agent-gensrc
@@ -363,11 +362,6 @@
   # loader configuration with jdk.hotspot.agent so is dependent on importing
   # hotspot.
   jdk.jdi-gensrc-jdk: import-hotspot
-=======
-  # This dependency needs to be explicitly declared. jdk.jdi-gensrc generates a
-  # header file used by jdk.jdwp libs.
-  jdk.jdwp.agent-libs: jdk.jdi-gensrc
->>>>>>> dfde4862
 
   # The swing beans need to have java base properly generated to avoid errors
   # in javadoc.
