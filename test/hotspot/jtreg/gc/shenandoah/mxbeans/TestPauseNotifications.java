--- conflicted
+++ resolved
@@ -51,11 +51,7 @@
 /*
  * @test TestPauseNotifications
  * @summary Check that MX notifications are reported for all cycles
-<<<<<<< HEAD
- * @requires vm.gc.Shenandoah & !vm.graal.enabled
-=======
  * @requires vm.gc.Shenandoah
->>>>>>> 43339420
  *
  * @run main/othervm -Xmx128m -XX:+UnlockDiagnosticVMOptions -XX:+UnlockExperimentalVMOptions
  *      -XX:+UseShenandoahGC -XX:ShenandoahGCHeuristics=adaptive
@@ -65,11 +61,7 @@
 /*
  * @test TestPauseNotifications
  * @summary Check that MX notifications are reported for all cycles
-<<<<<<< HEAD
- * @requires vm.gc.Shenandoah & !vm.graal.enabled
-=======
  * @requires vm.gc.Shenandoah
->>>>>>> 43339420
  *
  * @run main/othervm -Xmx128m -XX:+UnlockDiagnosticVMOptions -XX:+UnlockExperimentalVMOptions
  *      -XX:+UseShenandoahGC -XX:ShenandoahGCHeuristics=static
@@ -79,11 +71,7 @@
 /*
  * @test TestPauseNotifications
  * @summary Check that MX notifications are reported for all cycles
-<<<<<<< HEAD
- * @requires vm.gc.Shenandoah & !vm.graal.enabled
-=======
  * @requires vm.gc.Shenandoah
->>>>>>> 43339420
  *
  * @run main/othervm -Xmx128m -XX:+UnlockDiagnosticVMOptions -XX:+UnlockExperimentalVMOptions
  *      -XX:+UseShenandoahGC -XX:ShenandoahGCHeuristics=compact
